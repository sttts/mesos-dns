--- conflicted
+++ resolved
@@ -266,9 +266,8 @@
 				m.Answer = append(m.Answer, rr)
 			}
 		}
-<<<<<<< HEAD
-
-	} else if qType == dns.TypeSOA {
+
+	case dns.TypeSOA:
 
 		m = new(dns.Msg)
 		m.SetReply(r)
@@ -280,8 +279,6 @@
 			m.Ns = append(m.Ns, rr)
 		}
 
-=======
->>>>>>> db52780d
 	}
 
 	// shuffle answers
